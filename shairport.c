--- conflicted
+++ resolved
@@ -129,22 +129,15 @@
         {"output",  required_argument,  NULL, 'o'},
         {"on-start",required_argument,  NULL, 'B'},
         {"on-stop", required_argument,  NULL, 'E'},
-<<<<<<< HEAD
         {"no-mdns", no_argument,        NULL, 'n'},
         {"hw-addr", required_argument,  NULL, 'H'},
-=======
         {"mdns",    required_argument,  NULL, 'm'},
->>>>>>> 0a3123c2
         {NULL, 0, NULL, 0}
     };
 
     int opt;
     while ((opt = getopt_long(argc, argv,
-<<<<<<< HEAD
-                              "+hdvnP:l:e:p:a:o:b:B:E:H:",
-=======
-                              "+hdvP:l:e:p:a:o:b:t:B:E:m:",
->>>>>>> 0a3123c2
+                              "+hdvnP:l:e:p:a:o:b:t:B:E:m:H:",
                               long_options, NULL)) > 0) {
         int i, len;
         switch (opt) {
@@ -185,7 +178,6 @@
             case 'e':
                 config.errfile = optarg;
                 break;
-<<<<<<< HEAD
             case 'n':
                 config.no_mdns = 1;
                 break;
@@ -198,10 +190,9 @@
 		} else {
                     warn("passed hardware address of %d bytes, wanted %d", len, sizeof(config.hw_addr) * 2);
                 }
-=======
+                break;
             case 'm':
                 config.mdns_name = optarg;
->>>>>>> 0a3123c2
                 break;
         }
     }
